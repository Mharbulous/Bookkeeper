<template>
  <v-card class="mt-6" variant="outlined">
    <v-card-title class="d-flex align-center justify-space-between">
      <div class="d-flex align-center">
        <v-icon icon="mdi-format-list-bulleted" class="me-2" />
        Upload Queue
      </div>
      
      <div class="d-flex gap-2">
        <v-btn
          variant="text"
          size="small"
          prepend-icon="mdi-delete-sweep"
          @click="$emit('clear-queue')"
          :disabled="files.length === 0 || isProcessing"
        >
          Clear All
        </v-btn>
        
        <v-btn
          v-if="isProcessing"
          color="warning"
          variant="elevated"
          size="small"
          prepend-icon="mdi-stop"
          @click="$emit('cancel-processing')"
        >
          Cancel Processing
        </v-btn>
        
        <v-btn
          color="primary"
          variant="elevated"
          prepend-icon="mdi-upload"
          @click="$emit('start-upload')"
          :disabled="uploadableFiles.length === 0 || hasErrors || isProcessing"
        >
          Start Upload
        </v-btn>
      </div>
    </v-card-title>

    <v-divider />

    <!-- File List -->
    <div class="pa-4">
<<<<<<< HEAD
      <!-- Upload Status Categories -->
      <div class="mb-4 d-flex flex-wrap gap-2">
        <v-chip
          v-if="pendingFiles.length > 0"
          color="primary"
          size="default"
          prepend-icon="mdi-clock-outline"
        >
          {{ pendingFiles.length }} {{ pendingFiles.length === 1 ? 'pending' : 'pending' }}
        </v-chip>
        <v-chip
          v-if="queueDuplicates.length > 0"
          color="warning"
          size="default"
          prepend-icon="mdi-content-duplicate"
        >
          {{ queueDuplicates.length }} {{ queueDuplicates.length === 1 ? 'queue duplicate' : 'queue duplicates' }}
        </v-chip>
        <v-chip
          v-if="previouslyUploaded.length > 0"
          color="grey"
          size="default"
          prepend-icon="mdi-history"
        >
          {{ previouslyUploaded.length }} {{ previouslyUploaded.length === 1 ? 'previously uploaded' : 'previously uploaded' }}
        </v-chip>
        <v-chip
          v-if="successfulUploads.length > 0"
          color="success"
          size="default"
          prepend-icon="mdi-check-circle"
        >
          {{ successfulUploads.length }} {{ successfulUploads.length === 1 ? 'uploaded' : 'uploaded' }}
        </v-chip>
        <v-chip
          v-if="failedUploads.length > 0"
          color="error"
          size="default"
          prepend-icon="mdi-alert-circle"
        >
          {{ failedUploads.length }} {{ failedUploads.length === 1 ? 'failed' : 'failed' }}
        </v-chip>
=======
      <!-- Status Tags -->
      <div v-if="files.length > 0" class="mb-4">
        <div class="d-flex gap-2 flex-wrap">
          <v-chip
            size="large"
            variant="flat"
            color="grey"
            class="text-white"
          >
            {{ pendingCount }} new
          </v-chip>
          
          <v-chip
            size="large"
            variant="flat"
            color="orange"
          >
            {{ queueDuplicatesCount }} duplicates
          </v-chip>
          
          <v-chip
            size="large"
            variant="flat"
            color="blue"
          >
            {{ previouslyUploadedCount }} previous uploads
          </v-chip>
          
          <v-chip
            size="large"
            variant="flat"
            color="green"
          >
            {{ successfulCount }} successful uploads
          </v-chip>
          
          <v-chip
            size="large"
            variant="flat"
            color="red"
          >
            {{ failedCount }} failed uploads
          </v-chip>
        </div>
>>>>>>> 7453e379
      </div>

      <!-- Files List -->
      <v-list lines="two" density="comfortable">
        <template v-for="(file, index) in files" :key="file.id">
          <v-list-item class="px-0">
            <template #prepend>
              <v-avatar color="grey-lighten-3" size="48">
                <v-icon :icon="getFileIcon(file.type)" size="24" />
              </v-avatar>
            </template>

            <v-list-item-title class="d-flex align-center">
              <span class="text-truncate me-2">{{ file.name }}</span>
            </v-list-item-title>

            <v-list-item-subtitle>
              <div class="d-flex align-center text-caption text-grey-darken-1">
                <span>{{ formatFileSize(file.size) }}</span>
                <v-divider vertical class="mx-2" />
                <span>{{ formatDate(file.lastModified) }}</span>
                <v-divider vertical class="mx-2" />
                <span>{{ getRelativePath(file) }}</span>
              </div>
              
              <!-- Duplicate messages -->
              <div v-if="file.duplicateMessage" class="text-caption mt-1" :class="getDuplicateMessageClass(file)">
                <v-icon :icon="getDuplicateIcon(file)" size="12" class="me-1" />
                {{ file.duplicateMessage }}
              </div>
            </v-list-item-subtitle>

            <template #append>
              <div class="d-flex align-center">
                <!-- Status indicator for duplicates and existing files only -->
                <v-chip
                  v-if="file.isDuplicate || file.isPreviousUpload"
                  :color="getStatusColor(file.status, file)"
                  size="small"
                  variant="flat"
                  class="me-2"
                >
                  {{ getStatusText(file.status, file) }}
                </v-chip>
                
                <!-- Status icon -->
                <div class="text-h6">
                  <v-tooltip 
                    v-if="file.status === 'pending' && !file.isDuplicate"
                    text="Ready"
                    location="bottom"
                  >
                    <template #activator="{ props }">
                      <span v-bind="props">🟢</span>
                    </template>
                  </v-tooltip>
                  <v-tooltip 
                    v-else-if="file.isDuplicate || file.isPreviousUpload" 
                    text="Skip"
                    location="bottom"
                  >
                    <template #activator="{ props }">
                      <span v-bind="props">↩️</span>
                    </template>
                  </v-tooltip>
                </div>
              </div>
            </template>
          </v-list-item>
          
          <v-divider v-if="index < files.length - 1" />
        </template>
      </v-list>

      <!-- Empty state -->
      <div v-if="files.length === 0" class="text-center py-8">
        <v-icon icon="mdi-file-outline" size="48" color="grey-lighten-1" class="mb-2" />
        <p class="text-body-1 text-grey-darken-1">No files in queue</p>
        <p class="text-caption text-grey-darken-2">Drag and drop files or use the upload buttons above</p>
      </div>
    </div>

    <!-- Upload Summary -->
    <v-card-actions v-if="files.length > 0" class="bg-grey-lighten-5">
      <div class="d-flex w-100 justify-space-between align-center">
        <div class="text-body-2 text-grey-darken-1">
          <strong>{{ uploadableFiles.length }}</strong> files ready for upload
          <span v-if="skippableFiles.length > 0">
            • <strong>{{ skippableFiles.length }}</strong> will be skipped
          </span>
        </div>
        
        <div class="text-body-2 text-grey-darken-1">
          Total size: <strong>{{ formatFileSize(totalSize) }}</strong>
        </div>
      </div>
    </v-card-actions>
  </v-card>
</template>

<script setup>
import { computed } from 'vue'

// Component configuration
defineOptions({
  name: 'FileUploadQueue'
})

// Props
const props = defineProps({
  files: {
    type: Array,
    required: true,
    default: () => []
  },
  isProcessing: {
    type: Boolean,
    default: false
  }
})

// Emits
defineEmits(['remove-file', 'start-upload', 'clear-queue', 'cancel-processing'])

// Computed properties for six categories based on status and duplicates
const pendingFiles = computed(() => {
  // Track seen hashes to identify queue duplicates
  const seenHashes = new Set()
  
  return props.files.filter(file => {
    // Only include pending files
    if (file.status !== 'pending') {
      return false
    }
    
    // Skip exact duplicates (historical)
    if (file.isExactDuplicate) {
      return false
    }
    
    // For queue duplicates, only keep the first occurrence
    if (seenHashes.has(file.hash)) {
      return false // This is a queue duplicate
    }
    
    seenHashes.add(file.hash)
    return true // This is the first occurrence and pending
  })
})

const queueDuplicates = computed(() => {
  const seenHashes = new Set()
  
  return props.files.filter(file => {
    // Skip exact duplicates (historical) - they're in their own category
    if (file.isExactDuplicate) {
      return false
    }
    
    // Skip completed/failed files - they're in their own categories
    if (file.status === 'completed' || file.status === 'error') {
      return false
    }
    
    // For queue duplicates, skip the first occurrence but include subsequent ones
    if (seenHashes.has(file.hash)) {
      return true // This is a queue duplicate (2nd, 3rd, etc. occurrence)
    }
    
    seenHashes.add(file.hash)
    return false // This is the first occurrence, so it's not a queue duplicate
  })
})

const previouslyUploaded = computed(() => {
  return props.files.filter(file => file.isExactDuplicate)
})

const successfulUploads = computed(() => {
  return props.files.filter(file => file.status === 'completed')
})

const failedUploads = computed(() => {
  return props.files.filter(file => file.status === 'error')
})

// Keep these for backward compatibility with existing logic
const uploadableFiles = computed(() => {
<<<<<<< HEAD
  return pendingFiles.value
})

const skippableFiles = computed(() => {
  return [...queueDuplicates.value, ...previouslyUploaded.value]
=======
  return props.files.filter(file => !file.isDuplicate)
})

const skippableFiles = computed(() => {
  return props.files.filter(file => file.isDuplicate)
>>>>>>> 7453e379
})

const totalSize = computed(() => {
  return uploadableFiles.value.reduce((total, file) => total + file.size, 0)
})

const hasErrors = computed(() => {
  return props.files.some(file => file.status === 'error')
})

<<<<<<< HEAD
=======

const pendingCount = computed(() => {
  return props.files.filter(file => file.status === 'pending' || (!file.status && !file.isQueueDuplicate && !file.isPreviousUpload)).length
})

const queueDuplicatesCount = computed(() => {
  return props.files.filter(file => file.isQueueDuplicate).length
})

const previouslyUploadedCount = computed(() => {
  return props.files.filter(file => file.isPreviousUpload).length
})

const successfulCount = computed(() => {
  return props.files.filter(file => file.status === 'completed').length
})

const failedCount = computed(() => {
  return props.files.filter(file => file.status === 'error').length
})
>>>>>>> 7453e379

// Methods
const getFileIcon = (mimeType) => {
  if (!mimeType) return 'mdi-file-outline'
  
  const iconMap = {
    'image/': 'mdi-file-image-outline',
    'video/': 'mdi-file-video-outline',
    'audio/': 'mdi-file-music-outline',
    'application/pdf': 'mdi-file-pdf-box',
    'application/msword': 'mdi-file-word-outline',
    'application/vnd.openxmlformats-officedocument.wordprocessingml.document': 'mdi-file-word-outline',
    'application/vnd.ms-excel': 'mdi-file-excel-outline',
    'application/vnd.openxmlformats-officedocument.spreadsheetml.sheet': 'mdi-file-excel-outline',
    'application/vnd.ms-powerpoint': 'mdi-file-powerpoint-outline',
    'application/vnd.openxmlformats-officedocument.presentationml.presentation': 'mdi-file-powerpoint-outline',
    'text/': 'mdi-file-document-outline',
    'application/zip': 'mdi-folder-zip-outline',
    'application/x-rar': 'mdi-folder-zip-outline',
    'application/x-7z-compressed': 'mdi-folder-zip-outline'
  }
  
  // Check for exact match first
  if (iconMap[mimeType]) {
    return iconMap[mimeType]
  }
  
  // Check for prefix match
  for (const [prefix, icon] of Object.entries(iconMap)) {
    if (mimeType.startsWith(prefix)) {
      return icon
    }
  }
  
  return 'mdi-file-outline'
}

const formatFileSize = (bytes) => {
  if (bytes === 0) return '0 B'
  
  const k = 1024
  const sizes = ['B', 'KB', 'MB', 'GB', 'TB']
  const i = Math.floor(Math.log(bytes) / Math.log(k))
  
  return `${parseFloat((bytes / Math.pow(k, i)).toFixed(1))} ${sizes[i]}`
}

const formatDate = (date) => {
  return new Intl.DateTimeFormat('en-US', {
    year: 'numeric',
    month: 'short',
    day: 'numeric',
    hour: '2-digit',
    minute: '2-digit'
  }).format(date)
}

const getStatusColor = (status, file) => {
  const statusColors = {
    pending: 'grey',
    uploading: 'primary',
    completed: 'success',
    error: 'error',
    duplicate: 'orange',
    existing: 'blue'
  }
  
  // Handle special cases based on file properties
  if (file?.isQueueDuplicate) return 'orange'
  if (file?.isPreviousUpload) return 'blue'
  
  return statusColors[status] || 'grey'
}

const getStatusText = (status, file) => {
  const statusTexts = {
    pending: 'Ready',
    uploading: 'Uploading',
    completed: 'Completed',
    error: 'Error',
    duplicate: 'Duplicate',
    existing: 'Existing'
  }
  
  // Handle special cases based on file properties
  if (file?.isQueueDuplicate) return 'Duplicate'
  if (file?.isPreviousUpload) return 'Existing'
  
  return statusTexts[status] || 'Unknown'
}

const getDuplicateMessageClass = (file) => {
  if (file.isPreviousUpload) return 'text-blue'
  if (file.isQueueDuplicate) return 'text-orange'
  return 'text-info'
}

const getDuplicateIcon = (file) => {
  if (file.isPreviousUpload) return 'mdi-cloud-check'
  if (file.isQueueDuplicate) return 'mdi-content-duplicate'
  return 'mdi-information'
}

const getRelativePath = (file) => {
  if (!file.path || file.path === file.name) {
    return '\\'
  }
  
  // Extract the folder path by removing the filename
  const pathParts = file.path.split('/')
  pathParts.pop() // Remove the filename
  
  if (pathParts.length === 0) {
    return '\\'
  }
  
  return '/' + pathParts.join('/')
}
</script>

<style scoped>
.gap-2 {
  gap: 8px;
}
</style><|MERGE_RESOLUTION|>--- conflicted
+++ resolved
@@ -12,20 +12,9 @@
           size="small"
           prepend-icon="mdi-delete-sweep"
           @click="$emit('clear-queue')"
-          :disabled="files.length === 0 || isProcessing"
+          :disabled="files.length === 0"
         >
           Clear All
-        </v-btn>
-        
-        <v-btn
-          v-if="isProcessing"
-          color="warning"
-          variant="elevated"
-          size="small"
-          prepend-icon="mdi-stop"
-          @click="$emit('cancel-processing')"
-        >
-          Cancel Processing
         </v-btn>
         
         <v-btn
@@ -33,7 +22,7 @@
           variant="elevated"
           prepend-icon="mdi-upload"
           @click="$emit('start-upload')"
-          :disabled="uploadableFiles.length === 0 || hasErrors || isProcessing"
+          :disabled="files.length === 0 || hasErrors"
         >
           Start Upload
         </v-btn>
@@ -44,50 +33,6 @@
 
     <!-- File List -->
     <div class="pa-4">
-<<<<<<< HEAD
-      <!-- Upload Status Categories -->
-      <div class="mb-4 d-flex flex-wrap gap-2">
-        <v-chip
-          v-if="pendingFiles.length > 0"
-          color="primary"
-          size="default"
-          prepend-icon="mdi-clock-outline"
-        >
-          {{ pendingFiles.length }} {{ pendingFiles.length === 1 ? 'pending' : 'pending' }}
-        </v-chip>
-        <v-chip
-          v-if="queueDuplicates.length > 0"
-          color="warning"
-          size="default"
-          prepend-icon="mdi-content-duplicate"
-        >
-          {{ queueDuplicates.length }} {{ queueDuplicates.length === 1 ? 'queue duplicate' : 'queue duplicates' }}
-        </v-chip>
-        <v-chip
-          v-if="previouslyUploaded.length > 0"
-          color="grey"
-          size="default"
-          prepend-icon="mdi-history"
-        >
-          {{ previouslyUploaded.length }} {{ previouslyUploaded.length === 1 ? 'previously uploaded' : 'previously uploaded' }}
-        </v-chip>
-        <v-chip
-          v-if="successfulUploads.length > 0"
-          color="success"
-          size="default"
-          prepend-icon="mdi-check-circle"
-        >
-          {{ successfulUploads.length }} {{ successfulUploads.length === 1 ? 'uploaded' : 'uploaded' }}
-        </v-chip>
-        <v-chip
-          v-if="failedUploads.length > 0"
-          color="error"
-          size="default"
-          prepend-icon="mdi-alert-circle"
-        >
-          {{ failedUploads.length }} {{ failedUploads.length === 1 ? 'failed' : 'failed' }}
-        </v-chip>
-=======
       <!-- Status Tags -->
       <div v-if="files.length > 0" class="mb-4">
         <div class="d-flex gap-2 flex-wrap">
@@ -132,7 +77,6 @@
             {{ failedCount }} failed uploads
           </v-chip>
         </div>
->>>>>>> 7453e379
       </div>
 
       <!-- Files List -->
@@ -247,93 +191,19 @@
     type: Array,
     required: true,
     default: () => []
-  },
-  isProcessing: {
-    type: Boolean,
-    default: false
   }
 })
 
 // Emits
-defineEmits(['remove-file', 'start-upload', 'clear-queue', 'cancel-processing'])
-
-// Computed properties for six categories based on status and duplicates
-const pendingFiles = computed(() => {
-  // Track seen hashes to identify queue duplicates
-  const seenHashes = new Set()
-  
-  return props.files.filter(file => {
-    // Only include pending files
-    if (file.status !== 'pending') {
-      return false
-    }
-    
-    // Skip exact duplicates (historical)
-    if (file.isExactDuplicate) {
-      return false
-    }
-    
-    // For queue duplicates, only keep the first occurrence
-    if (seenHashes.has(file.hash)) {
-      return false // This is a queue duplicate
-    }
-    
-    seenHashes.add(file.hash)
-    return true // This is the first occurrence and pending
-  })
-})
-
-const queueDuplicates = computed(() => {
-  const seenHashes = new Set()
-  
-  return props.files.filter(file => {
-    // Skip exact duplicates (historical) - they're in their own category
-    if (file.isExactDuplicate) {
-      return false
-    }
-    
-    // Skip completed/failed files - they're in their own categories
-    if (file.status === 'completed' || file.status === 'error') {
-      return false
-    }
-    
-    // For queue duplicates, skip the first occurrence but include subsequent ones
-    if (seenHashes.has(file.hash)) {
-      return true // This is a queue duplicate (2nd, 3rd, etc. occurrence)
-    }
-    
-    seenHashes.add(file.hash)
-    return false // This is the first occurrence, so it's not a queue duplicate
-  })
-})
-
-const previouslyUploaded = computed(() => {
-  return props.files.filter(file => file.isExactDuplicate)
-})
-
-const successfulUploads = computed(() => {
-  return props.files.filter(file => file.status === 'completed')
-})
-
-const failedUploads = computed(() => {
-  return props.files.filter(file => file.status === 'error')
-})
-
-// Keep these for backward compatibility with existing logic
+defineEmits(['remove-file', 'start-upload', 'clear-queue'])
+
+// Computed properties
 const uploadableFiles = computed(() => {
-<<<<<<< HEAD
-  return pendingFiles.value
-})
-
-const skippableFiles = computed(() => {
-  return [...queueDuplicates.value, ...previouslyUploaded.value]
-=======
   return props.files.filter(file => !file.isDuplicate)
 })
 
 const skippableFiles = computed(() => {
   return props.files.filter(file => file.isDuplicate)
->>>>>>> 7453e379
 })
 
 const totalSize = computed(() => {
@@ -344,8 +214,6 @@
   return props.files.some(file => file.status === 'error')
 })
 
-<<<<<<< HEAD
-=======
 
 const pendingCount = computed(() => {
   return props.files.filter(file => file.status === 'pending' || (!file.status && !file.isQueueDuplicate && !file.isPreviousUpload)).length
@@ -366,7 +234,6 @@
 const failedCount = computed(() => {
   return props.files.filter(file => file.status === 'error').length
 })
->>>>>>> 7453e379
 
 // Methods
 const getFileIcon = (mimeType) => {
